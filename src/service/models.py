--- conflicted
+++ resolved
@@ -29,16 +29,6 @@
     )
     model: Optional[str] = Field(
         default=None, description="Model identifier to use for prediction"
-    )
-    temperature: Optional[float] = Field(
-        default=None,
-        description="Sampling temperature (0.0 to 1.0, lower = more deterministic)",
-        ge=0.0,
-        le=1.0,
-    )
-    seed: Optional[int] = Field(
-        default=None,
-        description="Random seed for deterministic outputs (overrides temperature for stability)",
     )
 
 
@@ -95,7 +85,6 @@
 class CreatePodResponse(BaseModel):
     pod_id: str
     endpoint_url: str
-<<<<<<< HEAD
     status: str
 
 
@@ -131,7 +120,4 @@
     candidates: List[Dict[str, Any]] = Field(
         description="List of matching candidates with scores and details"
     )
-    message: str = Field(description="Status message or error information")
-=======
-    status: str
->>>>>>> c43e39fa
+    message: str = Field(description="Status message or error information")